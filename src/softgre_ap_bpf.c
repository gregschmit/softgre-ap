/*
 * SoftGRE Access Point BPF Program
 *
 * This program handles encapsulation/decapsulation of Dynamic SoftGRE traffic.
 */

#include <linux/bpf.h>
#include <linux/if_ether.h>
#include <linux/if_vlan.h>
#include <linux/in.h>
#include <linux/ip.h>
#include <linux/pkt_cls.h>

#include <bpf/bpf_helpers.h>
#include <bpf/bpf_endian.h>

// Allow turning printk on/off at build time to satisfy kernels
// that don't allow printing from XDP. Default: off.
#ifndef XDP_ENABLE_PRINTK
#define XDP_ENABLE_PRINTK 0
#endif
#if XDP_ENABLE_PRINTK
#define XDP_LOG(fmt, ...) bpf_printk(fmt, ##__VA_ARGS__)
#else
#define XDP_LOG(fmt, ...) do { } while (0)
#endif

#include "shared.h"

#define ETH_BCAST_MAC {0xff, 0xff, 0xff, 0xff, 0xff, 0xff}
#define DEBUGTEST 0

struct gre_base_hdr {
    __be16 flags;
    __be16 protocol;
};

// Shared map (MAC -> Device).
struct {
    __uint(type, BPF_MAP_TYPE_HASH);
    __uint(max_entries, MAX_DEVICES);
    __uint(key_size, ETH_ALEN);
    __uint(value_size, sizeof(struct Device));
} device_map SEC(".maps");

// Shared map (GRE IP -> IPCfg).
struct {
    __uint(type, BPF_MAP_TYPE_HASH);
    __uint(max_entries, MAX_DEVICES);  // Would never be larger than the amount of devices.
    __type(key, struct in_addr);
    __type(value, struct IPCfg);
} ip_cfg_map SEC(".maps");

static inline __u8 mac_eq(const __u8 *mac1, const __u8 *mac2) {
    for (__u8 i = 0; i < ETH_ALEN; i++) {
        if (mac1[i] != mac2[i]) { return 0; }
    }
    return 1;
}

static inline __sum16 csum_fold(__wsum csum) {
    __u32 sum = (__u32)csum;
    sum = (sum & 0xffff) + (sum >> 16);
    sum = (sum & 0xffff) + (sum >> 16);
    return (__sum16)~sum;
}

SEC("tc/ingress")
int bpf_softgre_ap(struct __sk_buff *skb) {
    void *data_end = (void *)(long)skb->data_end;
    void *data = (void *)(long)skb->data;

    // Check for valid Ethernet header.
    struct ethhdr *eth = data;
    if ((void *)(eth + 1) > data_end) { return TC_ACT_OK; }

    if (DEBUGTEST) {
        struct Device *d = bpf_map_lookup_elem(&device_map, &eth->h_source);
        if (d) {
            bpf_printk(
                "softgre_apd: packet from %02x:%02x:%02x:%02x:%02x:%02x (gre_ip: %pI4 vlan: %d)",
                eth->h_source[0],
                eth->h_source[1],
                eth->h_source[2],
                eth->h_source[3],
                eth->h_source[4],
                eth->h_source[5],
                &d->gre_ip,
                d->vlan
            );
        }
        return TC_ACT_OK;
    }

    // Encapsulation:
    // If the source MAC is in the Device map, then it's coming from a client, so we should
    // encapsulate the frame in an IP/GRE header and pass it up the stack.
    struct Device *src_device = bpf_map_lookup_elem(&device_map, &eth->h_source);
    if (src_device) {
        XDP_LOG("softgre_apd: encapsulate");

        // Get the IP config for this device.
        struct IPCfg *ip_cfg = bpf_map_lookup_elem(&ip_cfg_map, &src_device->gre_ip);
        if (!ip_cfg) {
            bpf_printk("softgre_apd: no IP config for gre_ip %pI4", &src_device->gre_ip);
            return TC_ACT_OK;
        }

        // Expand packet to cover both GRE header and IP header.
        // NOTE: Assumes we only need space for minimal (ihl=5) IP header.
        unsigned short inner_size = data_end - data;
        struct ethhdr *inner_eth = NULL;
        struct ethhdr *outer_eth = NULL;
        struct iphdr *outer_ip = NULL;
        struct gre_base_hdr *gre = NULL;
        unsigned short outer_size = sizeof(*gre) + sizeof(*outer_ip) + sizeof(*outer_eth);
        if (bpf_skb_adjust_room(skb, outer_size, BPF_ADJ_ROOM_MAC, 0)) {
<<<<<<< HEAD
            bpf_printk("softgre_apd: bpf_skb_adjust_room on encap failed");
=======
            XDP_LOG("softgre_apd: bpf_skb_adjust_room failed");
>>>>>>> e5bae894
            return TC_ACT_SHOT;
        }

        // Must recalculate data pointers after adjusting head.
        data = (void *)(long)skb->data;
        data_end = (void *)(long)skb->data_end;

        // Get location of outer Ethernet header.
        outer_eth = data;
        if ((void *)(outer_eth + 1) > data_end) {
            bpf_printk("softgre_apd: outer ethhdr out of bounds after adjust");
            return TC_ACT_SHOT;
        }

        // Get location of outer IP header.
        outer_ip = (struct iphdr *)(outer_eth + 1);
        if ((void *)(outer_ip + 1) > data_end) {
            bpf_printk("softgre_apd: outer iphdr out of bounds after adjust");
            return TC_ACT_SHOT;
        }

        // Get location of outer GRE header.
        gre = (struct gre_base_hdr *)(outer_ip + 1);
        if ((void *)(gre + 1) > data_end) {
            bpf_printk("softgre_apd: gre header out of bounds after adjust");
            return TC_ACT_SHOT;
        }

        // Get location of inner Ethernet header.
        inner_eth = (struct ethhdr *)(gre + 1);
        if ((void *)(inner_eth + 1) > data_end) {
            bpf_printk("softgre_apd: inner ethhdr out of bounds after adjust");
            return TC_ACT_SHOT;
        }

        // Outer Ethernet header contains inner Ethernet header data; copy to inner Ethernet
        // header location.
        __builtin_memmove(inner_eth, outer_eth, sizeof(*outer_eth));

        // Write outer Ethernet header. Zero out the src/dst and we will use `bpf_redirect_neigh` to
        // let the kernel fill them in.
        __builtin_memset(outer_eth, 0, sizeof(*outer_eth));
        outer_eth->h_proto = bpf_htons(ETH_P_IP);

        // Write outer IP header.
        // NOTE: This is a minimal IPv4 header (ihl=5).
        __builtin_memset(outer_ip, 0, sizeof(*outer_ip));
        outer_ip->version = 4;
        outer_ip->ihl = 5;
        outer_ip->tot_len = bpf_htons(inner_size + sizeof(*gre) + sizeof(*outer_ip));
        outer_ip->ttl = 64;  // Common default TTL.
        outer_ip->protocol = IPPROTO_GRE;
        outer_ip->saddr = ip_cfg->src_ip.s_addr;
        outer_ip->daddr = ip_cfg->gre_ip.s_addr;
        // outer_ip->check = ip_checksum(outer_ip, data_end);
        __wsum csum = bpf_csum_diff(0, 0, (__be32 *)outer_ip, sizeof(*outer_ip), 0);
        outer_ip->check = csum_fold(csum);

        // Write outer GRE header.
        gre->flags = 0;
        gre->protocol = bpf_htons(ETH_P_TEB);  // Transparent Ethernet Bridging

        return bpf_redirect_neigh(ip_cfg->ifindex, NULL, 0, 0);
    }

    // Decapsulation:
    // Otherwise, if the data is a GRE packet, then we should check the source IP is in the IP
    // config map, and if so, decapsulate it. Then we need to check the inner destination MAC, and
    // if it's either in the Device map or a broadcast, then we should modify the packet bounds to
    // finalize the decapsulation and pass it up the stack. If that's not the case, then we should
    // forward it unmodified up the stack to ensure we don't interfere with another perhaps static
    // GRE tunnel.

    // Check (untagged) IP EtherType.
    if (bpf_ntohs(eth->h_proto) != ETH_P_IP) { return TC_ACT_OK; }

    // Check for valid IP header.
    struct iphdr *ip = (struct iphdr *)(eth + 1);
    if ((void *)(ip + 1) > data_end) { return TC_ACT_OK; }

    // Verify it's a minimal IPv4 GRE packet.
    // TODO: Need to verify that all softgre packets will be minimal?
    if (ip->version != 4) { return TC_ACT_OK; }
    if (ip->ihl != 5) { return TC_ACT_OK; }
    if (ip->protocol != IPPROTO_GRE) { return TC_ACT_OK; }

    // Check for valid simple GRE header with no flags and protocol TEB.
    struct gre_base_hdr *gre = (void *)ip + (ip->ihl * 4);
    if ((void *)(gre + 1) > data_end) { return TC_ACT_OK; }
    if (gre->flags != 0 || gre->protocol != bpf_htons(ETH_P_TEB)) { return TC_ACT_OK; }

    // Check source IP is in the IP config map.
    if (!bpf_map_lookup_elem(&ip_cfg_map, &ip->saddr)) {
        XDP_LOG("softgre_apd: source IP not in IP config map");
        return TC_ACT_OK;
    }

    // Get the IP packet payload, up to the end of the data.
    void *inner_frame = (void *)(gre + 1);
    if (inner_frame >= data_end) { return TC_ACT_OK; }

    // Get the inner Ethernet header.
    struct ethhdr *inner_eth = inner_frame;
    if ((void *)(inner_eth + 1) > data_end) { return TC_ACT_OK; }

    struct Device *dst_device = bpf_map_lookup_elem(&device_map, &inner_eth->h_dest);
    __u8 bcast = mac_eq(inner_eth->h_dest, (const __u8 [])ETH_BCAST_MAC);
    if (dst_device || bcast) {
        XDP_LOG("softgre_apd: decapsulate");

        // Shrink packet to remove GRE and IP headers.
        unsigned short shrink_size = sizeof(struct gre_base_hdr) + (ip->ihl * 4);
        if (bpf_skb_adjust_room(skb, -shrink_size, BPF_ADJ_ROOM_MAC, 0)) {
<<<<<<< HEAD
            bpf_printk("softgre_apd: bpf_skb_adjust_room on decap failed");
=======
            XDP_LOG("softgre_apd: bpf_skb_adjust_room failed");
>>>>>>> e5bae894
            return TC_ACT_SHOT;
        }

        return TC_ACT_OK;
    }

    // All other cases, pass the packet up the stack unmodified.
    return TC_ACT_OK;
}

char _license[] SEC("license") = "Dual MIT/GPL";<|MERGE_RESOLUTION|>--- conflicted
+++ resolved
@@ -14,15 +14,15 @@
 #include <bpf/bpf_helpers.h>
 #include <bpf/bpf_endian.h>
 
-// Allow turning printk on/off at build time to satisfy kernels
-// that don't allow printing from XDP. Default: off.
-#ifndef XDP_ENABLE_PRINTK
-#define XDP_ENABLE_PRINTK 0
+// Allow turning debug printk on/off at build time to avoid the performance hit when not needed, and
+// to satisfy kernels that don't allow use of printk from BPF programs. Off by default.
+#ifndef BPF_DEBUG
+#define BPF_DEBUG 0
 #endif
-#if XDP_ENABLE_PRINTK
-#define XDP_LOG(fmt, ...) bpf_printk(fmt, ##__VA_ARGS__)
+#if BPF_DEBUG
+#define BPF_DBG(fmt, ...) bpf_printk(fmt, ##__VA_ARGS__)
 #else
-#define XDP_LOG(fmt, ...) do { } while (0)
+#define BPF_DBG(fmt, ...) do { } while (0)
 #endif
 
 #include "shared.h"
@@ -77,7 +77,7 @@
     if (DEBUGTEST) {
         struct Device *d = bpf_map_lookup_elem(&device_map, &eth->h_source);
         if (d) {
-            bpf_printk(
+            BPF_DBG(
                 "softgre_apd: packet from %02x:%02x:%02x:%02x:%02x:%02x (gre_ip: %pI4 vlan: %d)",
                 eth->h_source[0],
                 eth->h_source[1],
@@ -97,12 +97,12 @@
     // encapsulate the frame in an IP/GRE header and pass it up the stack.
     struct Device *src_device = bpf_map_lookup_elem(&device_map, &eth->h_source);
     if (src_device) {
-        XDP_LOG("softgre_apd: encapsulate");
+        BPF_DBG("softgre_apd: encapsulate");
 
         // Get the IP config for this device.
         struct IPCfg *ip_cfg = bpf_map_lookup_elem(&ip_cfg_map, &src_device->gre_ip);
         if (!ip_cfg) {
-            bpf_printk("softgre_apd: no IP config for gre_ip %pI4", &src_device->gre_ip);
+            BPF_DBG("softgre_apd: no IP config for gre_ip %pI4", &src_device->gre_ip);
             return TC_ACT_OK;
         }
 
@@ -115,11 +115,7 @@
         struct gre_base_hdr *gre = NULL;
         unsigned short outer_size = sizeof(*gre) + sizeof(*outer_ip) + sizeof(*outer_eth);
         if (bpf_skb_adjust_room(skb, outer_size, BPF_ADJ_ROOM_MAC, 0)) {
-<<<<<<< HEAD
-            bpf_printk("softgre_apd: bpf_skb_adjust_room on encap failed");
-=======
-            XDP_LOG("softgre_apd: bpf_skb_adjust_room failed");
->>>>>>> e5bae894
+            BPF_DBG("softgre_apd: bpf_skb_adjust_room on encap failed");
             return TC_ACT_SHOT;
         }
 
@@ -130,28 +126,28 @@
         // Get location of outer Ethernet header.
         outer_eth = data;
         if ((void *)(outer_eth + 1) > data_end) {
-            bpf_printk("softgre_apd: outer ethhdr out of bounds after adjust");
+            BPF_DBG("softgre_apd: outer ethhdr out of bounds after adjust");
             return TC_ACT_SHOT;
         }
 
         // Get location of outer IP header.
         outer_ip = (struct iphdr *)(outer_eth + 1);
         if ((void *)(outer_ip + 1) > data_end) {
-            bpf_printk("softgre_apd: outer iphdr out of bounds after adjust");
+            BPF_DBG("softgre_apd: outer iphdr out of bounds after adjust");
             return TC_ACT_SHOT;
         }
 
         // Get location of outer GRE header.
         gre = (struct gre_base_hdr *)(outer_ip + 1);
         if ((void *)(gre + 1) > data_end) {
-            bpf_printk("softgre_apd: gre header out of bounds after adjust");
+            BPF_DBG("softgre_apd: gre header out of bounds after adjust");
             return TC_ACT_SHOT;
         }
 
         // Get location of inner Ethernet header.
         inner_eth = (struct ethhdr *)(gre + 1);
         if ((void *)(inner_eth + 1) > data_end) {
-            bpf_printk("softgre_apd: inner ethhdr out of bounds after adjust");
+            BPF_DBG("softgre_apd: inner ethhdr out of bounds after adjust");
             return TC_ACT_SHOT;
         }
 
@@ -213,7 +209,7 @@
 
     // Check source IP is in the IP config map.
     if (!bpf_map_lookup_elem(&ip_cfg_map, &ip->saddr)) {
-        XDP_LOG("softgre_apd: source IP not in IP config map");
+        BPF_DBG("softgre_apd: source IP not in IP config map");
         return TC_ACT_OK;
     }
 
@@ -228,16 +224,12 @@
     struct Device *dst_device = bpf_map_lookup_elem(&device_map, &inner_eth->h_dest);
     __u8 bcast = mac_eq(inner_eth->h_dest, (const __u8 [])ETH_BCAST_MAC);
     if (dst_device || bcast) {
-        XDP_LOG("softgre_apd: decapsulate");
+        BPF_DBG("softgre_apd: decapsulate");
 
         // Shrink packet to remove GRE and IP headers.
         unsigned short shrink_size = sizeof(struct gre_base_hdr) + (ip->ihl * 4);
         if (bpf_skb_adjust_room(skb, -shrink_size, BPF_ADJ_ROOM_MAC, 0)) {
-<<<<<<< HEAD
-            bpf_printk("softgre_apd: bpf_skb_adjust_room on decap failed");
-=======
-            XDP_LOG("softgre_apd: bpf_skb_adjust_room failed");
->>>>>>> e5bae894
+            BPF_DBG("softgre_apd: bpf_skb_adjust_room on decap failed");
             return TC_ACT_SHOT;
         }
 
